--- conflicted
+++ resolved
@@ -8,24 +8,16 @@
 import pandas as pd
 import pdb
 import pickle
-<<<<<<< HEAD
-from hwtmode.data import decompose_circular_feature
-from hwtmode.evaluation import brier_score, brier_skill_score
-=======
 from hwtmode.data import decompose_circular_feature, uvmagnitude
 from hwtmode.evaluation import brier_score, brier_skill_score
 from hwtmode.statisticplot import count_histogram, reliability_diagram, ROC_curve
->>>>>>> 938afb9b
 import random
 from sklearn.ensemble import RandomForestClassifier
 from sklearn.metrics import roc_auc_score
 from sklearn.model_selection import cross_val_score, GridSearchCV, KFold 
 from sklearn.preprocessing import StandardScaler, label_binarize
-<<<<<<< HEAD
 import statisticplot # ahijevyc's module
-=======
 import tensorflow as tf
->>>>>>> 938afb9b
 from tensorflow.keras import backend as K
 from tensorflow.keras.layers import Dense, Dropout
 from tensorflow.keras.metrics import MeanSquaredError, AUC
@@ -33,10 +25,6 @@
 from tensorflow.keras.wrappers.scikit_learn import KerasClassifier
 import sys, time
 import yaml
-<<<<<<< HEAD
-import tensorflow as tf
-=======
->>>>>>> 938afb9b
 
 def baseline_model(input_dim=None, name=None,numclasses=None, neurons=16, layer=2, optimizer='adam', dropout=0):
 
@@ -160,10 +148,7 @@
     bss = 1.0 - bs/(bs_climo+K.epsilon()) 
     return bss
 
-<<<<<<< HEAD
-
-=======
->>>>>>> 938afb9b
+
 def main():
     # =============Arguments===================
     parser = argparse.ArgumentParser(description = "train/predict neural network",
